"""Utilities to call shell programs."""

import os
import subprocess

import log

from . import common
from .exceptions import ShellError


CMD_PREFIX = "$ "
OUT_PREFIX = "> "


def call(name, *args, _show=True, _show_stdout=True, _shell=False, _ignore=False):
    """Call a program with arguments.

    :param name: name of program to call
    :param args: list of command-line arguments
    :param _show: display the call on stdout
    :param _show_stdout: display stdout of the call on stdout
    :param _shell: force executing the program into a real shell
                   a Windows shell command (i.e: dir, echo) needs a real shell
                   but not a regular program (i.e: calc, git)
    :param _ignore: ignore non-zero return codes
    """
    program = show(name, *args, stdout=_show)

<<<<<<< HEAD
    command = subprocess.Popen(  # pylint: disable=subprocess-run-check
=======
    command = subprocess.run(  # pylint: disable=subprocess-run-check
>>>>>>> 8e279596
        name if _shell else [name, *args],
        universal_newlines=True,
        stdout=subprocess.PIPE,
        stderr=subprocess.STDOUT,
        shell=_shell,
    )

    # Poll process.stdout to show stdout live
    complete_output = []
    while True:
        output = command.stdout.readline()
        if output == '' and command.poll() is not None:
            break
        
        if output != '':
            output=output.strip()
        else:
            continue
            
        complete_output.append(output)
        if _show_stdout:
            common.show(output, color='shell_output')
        else:
            log.debug(OUT_PREFIX + output)

    if command.returncode == 0:
        return complete_output

    if _ignore:
        log.debug("Ignored error from call to '%s'", name)
        return complete_output

    message = (
        "An external program call failed." + "\n\n"
        "In working directory: " + os.getcwd() + "\n\n"
        "The following command produced a non-zero return code:"
        + "\n\n"
        + CMD_PREFIX
        + program
        + "\n".join(complete_output)
    )
    raise ShellError(message, program=program, output=complete_output)


def mkdir(path):
    if not os.path.exists(path):
        if os.name == 'nt':
            call("mkdir " + path, _shell=True)
        else:
            call('mkdir', '-p', path)


def cd(path, _show=True):
    if os.name == 'nt':
        show('cd', '/D', path, stdout=_show)
    else:
        show('cd', path, stdout=_show)
    os.chdir(path)


def pwd(_show=True):
    cwd = os.getcwd()
    if os.name == 'nt':
        cwd = cwd.replace(os.sep, '/')
    show('cwd', cwd, stdout=_show)
    return cwd


def ln(source, target):
    dirpath = os.path.dirname(target)
    if not os.path.isdir(dirpath):
        mkdir(dirpath)
    os.symlink(source, target)


def rm(path):
    if os.name == 'nt':
        if os.path.isfile(path):
            call("del /Q /F " + path, _shell=True)
        elif os.path.isdir(path):
            call("rmdir /Q /S " + path, _shell=True)
    else:
        call('rm', '-rf', path)


def show(name, *args, stdout=True):
    program = ' '.join([name, *args])
    if stdout:
        common.show(CMD_PREFIX + program, color='shell')
    else:
        log.debug(CMD_PREFIX + program)
    return program<|MERGE_RESOLUTION|>--- conflicted
+++ resolved
@@ -27,11 +27,7 @@
     """
     program = show(name, *args, stdout=_show)
 
-<<<<<<< HEAD
-    command = subprocess.Popen(  # pylint: disable=subprocess-run-check
-=======
-    command = subprocess.run(  # pylint: disable=subprocess-run-check
->>>>>>> 8e279596
+    command = subprocess.Popen(
         name if _shell else [name, *args],
         universal_newlines=True,
         stdout=subprocess.PIPE,
