--- conflicted
+++ resolved
@@ -3,11 +3,7 @@
 import sys
 
 __project__ = 'GDM'
-<<<<<<< HEAD
-__version__ = '0.5.dev6'
-=======
-__version__ = '0.4.2'
->>>>>>> c8db0752
+__version__ = '0.5.dev7'
 
 CLI = 'gdm'
 PLUGIN = 'deps'
