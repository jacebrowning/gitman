--- conflicted
+++ resolved
@@ -1,11 +1,7 @@
 [tool.poetry]
 
 name = "gitman"
-<<<<<<< HEAD
-version = "3.2a3"
-=======
-version = "3.2a2"
->>>>>>> b511a1ba
+version = "3.2a4"
 description = "A language-agnostic dependency manager using Git."
 
 license = "MIT"
