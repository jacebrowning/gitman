import logging
import os
import warnings
from enum import Enum
import yorm
from yorm.types import AttributeDictionary, List, NullableString, String

from .. import common, exceptions, git, shell


log = logging.getLogger(__name__)



@yorm.attr(name=String)
@yorm.attr(type=String)
@yorm.attr(repo=String)
@yorm.attr(sparse_paths=List.of_type(String))
@yorm.attr(rev=String)
@yorm.attr(link=NullableString)
@yorm.attr(scripts=List.of_type(String))
class Source(AttributeDictionary):
    """A dictionary of `git` and `ln` arguments."""

    DIRTY = '<dirty>'
    UNKNOWN = '<unknown>'

<<<<<<< HEAD
    def __init__(self, type, repo, name=None, rev='master', link=None, scripts=None, sparse_paths=None):
=======
    def __init__(self, repo, name=None, rev='master',
                 link=None, scripts=None, sparse_paths=None):
>>>>>>> f5b93c6e
        super().__init__()
        self.type = type or 'git'
        self.repo = repo
        self.name = self._infer_name(repo) if name is None else name
        self.rev = rev
        self.link = link
        self.scripts = scripts or []
        self.sparse_paths = sparse_paths or []

        for key in ['name', 'repo', 'rev']:
            if not self[key]:
                msg = "'{}' required for {}".format(key, repr(self))
                raise exceptions.InvalidConfig(msg)
    
        #uncomment next line to print source configuration
        #print(str(self))

    def _on_post_load(self):
        self.type = self.type or 'git'

    def __repr__(self):
        return "<source {}>".format(self)

    def __str__(self):
        pattern = "['{t}'] '{r}' @ '{v}' in '{d}'"
        if self.link:
            pattern += " <- '{s}'"
<<<<<<< HEAD
        return pattern.format(t=self.type, r=self.repo, v=self.rev, d=self.name, s=self.link)
=======
        return pattern.format(r=self.repo, v=self.rev,
                              d=self.name, s=self.link)
>>>>>>> f5b93c6e

    def __eq__(self, other):
        return self.name == other.name

    def __ne__(self, other):
        return self.name != other.name

    def __lt__(self, other):
        return self.name < other.name

    def update_files(self, force=False, fetch=False, clean=True):
        """Ensure the source matches the specified revision."""
        log.info("Updating source files...")

        # Clone the repository if needed
        if not os.path.exists(self.name):
<<<<<<< HEAD
            git.clone(self.type, self.repo, self.name, sparse_paths=self.sparse_paths, rev=self.rev)
=======
            git.clone(self.repo, self.name,
                      sparse_paths=self.sparse_paths, rev=self.rev)
>>>>>>> f5b93c6e

        # Enter the working tree
        shell.cd(self.name)
        if not git.valid():
            raise self._invalid_repository

        # Check for uncommitted changes
        if not force:
            log.debug("Confirming there are no uncommitted changes...")
            if git.changes(self.type, include_untracked=clean):
                msg = "Uncommitted changes in {}".format(os.getcwd())
                raise exceptions.UncommittedChanges(msg)

        # Fetch the desired revision
        if fetch or git.is_fetch_required(self.type, self.rev):
            git.fetch(self.type, self.repo, self.name, rev=self.rev)

        # Update the working tree to the desired revision
        git.update(self.type, self.repo, self.name, fetch=fetch, clean=clean, rev=self.rev)

    def create_link(self, root, force=False):
        """Create a link from the target name to the current directory."""
        if not self.link:
            return

        log.info("Creating a symbolic link...")

        if os.name == 'nt':
            warnings.warn("Symbolic links are not supported on Windows")
            return

        target = os.path.join(root, self.link)
        source = os.path.relpath(os.getcwd(), os.path.dirname(target))

        if os.path.islink(target):
            os.remove(target)
        elif os.path.exists(target):
            if force:
                shell.rm(target)
            else:
                msg = "Preexisting link location at {}".format(target)
                raise exceptions.UncommittedChanges(msg)

        shell.ln(source, target)

    def run_scripts(self, force=False):
        log.info("Running install scripts...")

        # Enter the working tree
        shell.cd(self.name)
        if not git.valid():
            raise self._invalid_repository

        # Check for scripts
        if not self.scripts:
            common.show("(no scripts to run)", color='shell_info')
            common.newline()
            return

        # Run all scripts
        for script in self.scripts:
            try:
                lines = shell.call(script, _shell=True)
            except exceptions.ShellError as exc:
                common.show(*exc.output, color='shell_error')
                cmd = exc.program
                if force:
                    log.debug("Ignored error from call to '%s'", cmd)
                else:
                    msg = "Command '{}' failed in {}".format(cmd, os.getcwd())
                    raise exceptions.ScriptFailure(msg)
            else:
                common.show(*lines, color='shell_output')
        common.newline()

    def identify(self, allow_dirty=True, allow_missing=True):
        """Get the path and current repository URL and hash."""
        if os.path.isdir(self.name):

            shell.cd(self.name)
            if not git.valid():
                raise self._invalid_repository

            path = os.getcwd()
            url = git.get_url(self.type)
            if git.changes(self.type, display_status=not allow_dirty, _show=True):
                if not allow_dirty:
                    msg = "Uncommitted changes in {}".format(os.getcwd())
                    raise exceptions.UncommittedChanges(msg)

                common.show(self.DIRTY, color='git_dirty', log=False)
                common.newline()
                return path, url, self.DIRTY
<<<<<<< HEAD
            else:
                rev = git.get_hash(self.type, _show=True)
                common.show(rev, color='git_rev', log=False)
                common.newline()
                return path, url, rev
=======
>>>>>>> f5b93c6e

            rev = git.get_hash(_show=True)
            common.show(rev, color='git_rev', log=False)
            common.newline()
            return path, url, rev

        if allow_missing:
            return os.getcwd(), '<missing>', self.UNKNOWN

        raise self._invalid_repository

    def lock(self, rev=None):
        """Return a locked version of the current source."""
        if rev is None:
            _, _, rev = self.identify(allow_dirty=False, allow_missing=False)
        source = self.__class__(self.type, self.repo, 
                                self.name, rev, 
                                self.link, self.scripts,
                                self.sparse_paths)
        return source

    @property
    def _invalid_repository(self):
        path = os.path.join(os.getcwd(), self.name)
        msg = "Not a valid repository: {}".format(path)
        return exceptions.InvalidRepository(msg)

    @staticmethod
    def _infer_name(repo):
        filename = repo.split('/')[-1]
        name = filename.split('.')[0]
        return name<|MERGE_RESOLUTION|>--- conflicted
+++ resolved
@@ -1,7 +1,7 @@
 import logging
 import os
 import warnings
-from enum import Enum
+
 import yorm
 from yorm.types import AttributeDictionary, List, NullableString, String
 
@@ -25,12 +25,7 @@
     DIRTY = '<dirty>'
     UNKNOWN = '<unknown>'
 
-<<<<<<< HEAD
     def __init__(self, type, repo, name=None, rev='master', link=None, scripts=None, sparse_paths=None):
-=======
-    def __init__(self, repo, name=None, rev='master',
-                 link=None, scripts=None, sparse_paths=None):
->>>>>>> f5b93c6e
         super().__init__()
         self.type = type or 'git'
         self.repo = repo
@@ -58,12 +53,7 @@
         pattern = "['{t}'] '{r}' @ '{v}' in '{d}'"
         if self.link:
             pattern += " <- '{s}'"
-<<<<<<< HEAD
         return pattern.format(t=self.type, r=self.repo, v=self.rev, d=self.name, s=self.link)
-=======
-        return pattern.format(r=self.repo, v=self.rev,
-                              d=self.name, s=self.link)
->>>>>>> f5b93c6e
 
     def __eq__(self, other):
         return self.name == other.name
@@ -80,12 +70,7 @@
 
         # Clone the repository if needed
         if not os.path.exists(self.name):
-<<<<<<< HEAD
             git.clone(self.type, self.repo, self.name, sparse_paths=self.sparse_paths, rev=self.rev)
-=======
-            git.clone(self.repo, self.name,
-                      sparse_paths=self.sparse_paths, rev=self.rev)
->>>>>>> f5b93c6e
 
         # Enter the working tree
         shell.cd(self.name)
@@ -179,14 +164,6 @@
                 common.show(self.DIRTY, color='git_dirty', log=False)
                 common.newline()
                 return path, url, self.DIRTY
-<<<<<<< HEAD
-            else:
-                rev = git.get_hash(self.type, _show=True)
-                common.show(rev, color='git_rev', log=False)
-                common.newline()
-                return path, url, rev
-=======
->>>>>>> f5b93c6e
 
             rev = git.get_hash(_show=True)
             common.show(rev, color='git_rev', log=False)
