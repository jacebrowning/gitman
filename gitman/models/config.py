import os
import sys
from typing import Iterator, List, Optional

import log
from datafiles import datafile, field

from .. import common, exceptions, shell
from ..decorators import preserve_cwd
from .group import Group
from .source import Identity, Source


@datafile("{self.root}/{self.filename}", defaults=True, manual=True)
class Config:
    """Specifies all dependencies for a project."""

    root: Optional[str] = None
    filename: str = "gitman.yml"

    location: str = "gitman_sources"
    sources: List[Source] = field(default_factory=list)
    sources_locked: List[Source] = field(default_factory=list)
    default_group: str = field(default_factory=str)
    groups: List[Group] = field(default_factory=list)

    def __post_init__(self):
        if self.root is None:
            self.root = os.getcwd()

    @property
    def config_path(self) -> str:
        """Get the full path to the config file."""
        assert self.root
        return os.path.normpath(os.path.join(self.root, self.filename))

    path = config_path

    @property
    def log_path(self) -> str:
        """Get the full path to the log file."""
        return os.path.normpath(os.path.join(self.location_path, "gitman.log"))

    @property
    def location_path(self) -> str:
        """Get the full path to the dependency storage location."""
        assert self.root
        return os.path.normpath(os.path.join(self.root, self.location))

    def validate(self):
        """Check for conflicts between source names and group names."""
        for source in self.sources:
            for group in self.groups:
                if source.name == group.name:
                    msg = (
                        "Name conflict detected between source name and "
                        'group name "{}"'
                    ).format(source.name)
                    raise exceptions.InvalidConfig(msg)

    def get_path(self, name: Optional[str] = None) -> str:
        """Get the full path to a dependency or internal file."""
        base = self.location_path
        if name == "__config__":
            return self.path  # type: ignore
        if name == "__log__":
            return self.log_path
        if name:
            return os.path.normpath(os.path.join(base, name))
        return base

    def install_dependencies(
        self,
        *names: str,
        depth: Optional[int] = None,
        update: bool = True,
        recurse: bool = False,
        force: bool = False,
        force_interactive: bool = False,
        fetch: bool = False,
        clean: bool = True,
        skip_changes: bool = False,
        skip_default_group: bool = False,
    ) -> int:
        """Download or update the specified dependencies."""
        if depth == 0:
            log.info("Skipped directory: %s", self.location_path)
            return 0

        sources = self._get_sources(use_locked=False if update else None)
        sources_filter = self._get_sources_filter(
            *names, sources=sources, skip_default_group=skip_default_group
        )

        if not os.path.isdir(self.location_path):
            shell.mkdir(self.location_path)
        shell.cd(self.location_path)
        common.newline()
        common.indent()

        count = 0
        for source in sources:
            if source.name in sources_filter:
                sources_filter.remove(source.name)
            else:
                log.info("Skipped dependency: %s", source.name)
                continue

            source.update_files(
                force=force,
                force_interactive=force_interactive,
                fetch=fetch,
                clean=clean,
                skip_changes=skip_changes,
            )
            assert self.root, f"Missing root: {self}"
            source.create_links(self.root, force=force)
            common.newline()
            count += 1

            config = load_config(search=False)
            if config:
                common.indent()
                count += config.install_dependencies(
                    depth=None if depth is None else max(0, depth - 1),
                    update=update and recurse,
                    recurse=recurse,
                    force=force,
                    fetch=fetch,
                    clean=clean,
                    skip_changes=skip_changes,
                    skip_default_group=skip_default_group,
                )
                common.dedent()

            shell.cd(self.location_path, _show=False)

        common.dedent()

        if sources_filter:
            log.error("No such dependency: %s", " ".join(sources_filter))
            return 0

        return count

    @preserve_cwd
    def run_scripts(
        self,
        *names: str,
        depth: Optional[int] = None,
        force: bool = False,
        show_shell_stdout: bool = False,
    ) -> int:
        """Run scripts for the specified dependencies."""
        if depth == 0:
            log.info("Skipped directory: %s", self.location_path)
            return 0

        sources = self._get_sources()
        sources_filter = self._get_sources_filter(
            *names, sources=sources, skip_default_group=False
        )

        shell.cd(self.location_path)
        common.newline()
        common.indent()

        count = 0
        for source in sources:
            if source.name in sources_filter:
                shell.cd(source.name)

                config = load_config(search=False)
                if config:
                    common.indent()
                    remaining_depth = None if depth is None else max(0, depth - 1)
                    if remaining_depth:
                        common.newline()
                    count += config.run_scripts(depth=remaining_depth, force=force)
                    common.dedent()

                source.run_scripts(force=force, show_shell_stdout=show_shell_stdout)
                count += 1

                shell.cd(self.location_path, _show=False)

        common.dedent()

        return count

    @classmethod
    def _split_name_and_rev(cls, name_rev):
        true_name = name_rev
        rev = None
        if "@" in name_rev:
            name_split = name_rev.split("@")
            true_name = name_split[0]
            rev = name_split[1]
        return true_name, rev

    @classmethod
    def _remap_names_and_revs(cls, names):
        name_rev_map = {}
        for name in names:
            base_name, rev = cls._split_name_and_rev(name)
            name_rev_map[base_name] = rev
        return name_rev_map.keys(), name_rev_map

    def lock_dependencies(
        self, *names: str, obey_existing: bool = True, skip_changes: bool = False
    ) -> int:
        """Lock down the immediate dependency versions."""
        sources_to_install, source_to_install_revs = self._remap_names_and_revs(
            [*names]
        )
        sources = self._get_sources(use_locked=obey_existing).copy()

        skip_default = True
        if len(sources_to_install) == 0:
            skip_default = False

        sources_filter = self._get_sources_filter(
            *sources_to_install, sources=sources, skip_default_group=skip_default
        )

        shell.cd(self.location_path)
        common.newline()
        common.indent()

        count = 0
        for source in sources:
            if source.name not in sources_filter:
                log.info("Skipped dependency: %s", source.name)
                continue

            rev = None
            if source.name in source_to_install_revs.keys():
                rev = source_to_install_revs[source.name]
            source_locked = source.lock(skip_changes=skip_changes, rev=rev)

            if source_locked is not None:
                try:
                    index = self.sources_locked.index(source)
                except ValueError:
                    self.sources_locked.append(source_locked)
                else:
                    self.sources_locked[index] = source_locked
                count += 1

            shell.cd(self.location_path, _show=False)

        if count:
            self.datafile.save()

        common.dedent()

        return count

    def uninstall_dependencies(self):
        """Delete the dependency storage location."""
        shell.cd(self.root)
        shell.rm(self.location_path)
        common.newline()

    def clean_dependencies(self):
        """Delete the dependency storage location."""
        for path in self.get_top_level_dependencies():

            if path == self.location_path:
                log.info("Skipped dependency: %s", path)
            else:
                shell.rm(path)

            common.newline()

        shell.rm(self.log_path)

    def get_top_level_dependencies(self):
        """Yield the path, repository, and hash of top-level dependencies."""
        if not os.path.exists(self.location_path):
            return

        shell.cd(self.location_path)
        common.newline()
        common.indent()

        for source in self.sources:

            assert source.name
            yield os.path.join(self.location_path, source.name)

            shell.cd(self.location_path, _show=False)

        common.dedent()

<<<<<<< HEAD
    def get_dependencies(self, depth=None, nested=True, allow_dirty=True):
=======
    def get_dependencies(
        self, depth: Optional[int] = None, allow_dirty: bool = True
    ) -> Iterator[Identity]:
>>>>>>> b511a1ba
        """Yield the path, repository, and hash of each dependency."""
        if not os.path.exists(self.location_path):
            return

        shell.cd(self.location_path)
        common.newline()
        common.indent()

        for source in self._get_sources(use_locked=False):

            if depth == 0:
                log.info("Skipped dependency: %s", source.name)
                continue

            yield source.identify(allow_dirty=allow_dirty)

            config = load_config(search=False)
            if config:
                common.indent()
                yield from config.get_dependencies(
                    depth=None if depth is None else max(0, depth - 1),
                    nested=nested,
                    allow_dirty=allow_dirty,
                )
                common.dedent()

            shell.cd(self.location_path, _show=False)

        if (depth is None or depth > 1) and nested:
            yield from self._get_nested(allow_dirty=allow_dirty)

        common.dedent()

    def log(self, message: str = "", *args):
        """Append a message to the log file."""
        os.makedirs(self.location_path, exist_ok=True)
        with open(self.log_path, "a") as outfile:
            outfile.write(message.format(*args) + "\n")

    def _get_sources(self, *, use_locked: Optional[bool] = None) -> List[Source]:
        """Merge source lists using the requested section as the base."""
        if use_locked is True:
            if self.sources_locked:
                return self.sources_locked
            log.info("No locked sources, defaulting to none")
            return []

        sources: List[Source] = []
        if use_locked is False:
            sources = self.sources
        else:
            if self.sources_locked:
                log.info("Defaulting to locked sources")
                sources = self.sources_locked
            else:
                log.info("No locked sources, using latest")
                sources = self.sources

        extras = []
        for source in self.sources + self.sources_locked:
            if source not in sources:
                log.info("Source %r missing from selected section", source.name)
                extras.append(source)

        return sources + extras

    def _get_sources_filter(
        self, *names: str, sources: List[Source], skip_default_group: bool
    ) -> List[str]:
        """Get a filtered subset of sources."""
        names_list = list(names)

        if not names_list and not skip_default_group:
            names_list.append(self.default_group)

        # Add sources from groups
        groups_filter = [group for group in self.groups if group.name in names_list]
        sources_filter = [member for group in groups_filter for member in group.members]

        # Add independent sources
        sources_filter.extend(
            [source.name for source in sources if source.name in names_list]
        )

        if not sources_filter:
            sources_filter = [source.name for source in sources if source.name]

        return list(set(sources_filter))

    def _get_nested(self, *, allow_dirty: bool):
        """Yield all other projects in the same directory."""
        log.debug("Searching for additional nested projects...")
        for name in os.listdir():
            path = os.path.join(self.location_path, name)
            if os.path.isdir(path) and not name.startswith("."):
                config = load_config(path, search=False)
                if config:
                    yield from config.get_dependencies(allow_dirty=allow_dirty)


def load_config(
    start: Optional[str] = None, *, search: bool = True
) -> Optional[Config]:
    """Load the config for the current project."""
    start = os.path.abspath(start) if start else _resolve_current_directory()

    if search:
        log.debug("Searching for config...")

    path = start
    while path != os.path.dirname(path):
        log.debug("Looking for config in: %s", path)

        for filename in os.listdir(path):
            if _valid_filename(filename):
                config = Config(path, filename)
                config.validate()
                log.debug("Found config: %s", config.path)
                return config

        if search:
            path = os.path.dirname(path)
        else:
            break

    if search:
        log.debug("No config found starting from: %s", start)
    else:
        log.debug("No config found in: %s", start)

    return None


def _resolve_current_directory():
    start = os.getcwd()
    if sys.version_info < (3, 8) and os.name == "nt":
        log.warn("Python 3.8+ is required to resolve virtual drives on Windows")
    else:
        start = os.path.realpath(start)
        os.chdir(start)
    return start


def _valid_filename(filename):
    name, ext = os.path.splitext(filename.lower())
    if name.startswith("."):
        name = name[1:]
    return name in {"gitman", "gdm"} and ext in {".yml", ".yaml"}<|MERGE_RESOLUTION|>--- conflicted
+++ resolved
@@ -293,13 +293,9 @@
 
         common.dedent()
 
-<<<<<<< HEAD
-    def get_dependencies(self, depth=None, nested=True, allow_dirty=True):
-=======
     def get_dependencies(
-        self, depth: Optional[int] = None, allow_dirty: bool = True
+        self, depth: Optional[int] = None, nested: bool = True, allow_dirty: bool = True
     ) -> Iterator[Identity]:
->>>>>>> b511a1ba
         """Yield the path, repository, and hash of each dependency."""
         if not os.path.exists(self.location_path):
             return
