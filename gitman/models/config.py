"""Wrappers for the dependency configuration files."""

import os
import logging

import yorm
from yorm.types import String, SortedList

from .. import common
from .. import shell
from . import Source

log = logging.getLogger(__name__)


@yorm.attr(location=String)
@yorm.attr(sources=SortedList.of_type(Source))
@yorm.attr(sources_locked=SortedList.of_type(Source))
@yorm.sync("{self.root}/{self.filename}", auto_save=False)
class Config:
    """A dictionary of dependency configuration options."""

    LOG = "gitman.log"

    def __init__(self, root, filename="gitman.yml", location="gitman_sources"):
        super().__init__()
        self.root = root
        self.filename = filename
        self.location = location
        self.sources = []
        self.sources_locked = []
        self.path = self.config_path
    @property
    def config_path(self):
        """Get the full path to the configuration file."""
        return os.path.normpath(os.path.join(self.root, self.filename))

    @config_path.setter
    def config_path(self, value):
        """Set the full path to the configuration file."""
        self._config_path = os.path.normpath(value)

    @property
    def path(self)
        return os.path.normpath(self._path)

    @path.setter
    def path(self, value)
        self._path = os.path.normpath(value)

    @property
    def log_path(self):
        """Get the full path to the log file."""
        return os.path.normpath(os.path.join(self.location_path, self.LOG))

    @log_path.setter
    def log_path(self, value):
        """Set the full path to the log file."""
        self._log_path = os.path.normpath(value)

    @property
    def location_path(self):
<<<<<<< HEAD
        """Get the full path to the sources location."""
        return os.path.normpath(os.path.join(self.root, self.location))

    @location_path.setter
    def location_path(self, value):
        """Set the full path to the sources location."""
        self._location_path = os.path.normpath(value)
=======
        """Get the full path to the dependency storage location."""
        return os.path.join(self.root, self.location)
>>>>>>> 07595b81

    def get_path(self, name=None):
        """Get the full path to a dependency or internal file."""
        base = self.location_path
        if name == '__config__':
            return self.path
        elif name == '__log__':
            return self.log_path
        elif name:
            return os.path.normpath(os.path.join(base, name))
        else:
            return base

    def install_dependencies(self, *names, depth=None,
                             update=True, recurse=False,
                             force=False, fetch=False, clean=True):
        """Download or update the specified dependencies."""
        if depth == 0:
            log.info("Skipped directory: %s", self.location_path)
            return 0

        if not os.path.isdir(self.location_path):
            shell.mkdir(self.location_path)
        shell.cd(self.location_path)

        sources = self._get_sources(use_locked=False if update else None)
        dirs = list(names) if names else [source.name for source in sources]
        common.show()
        common.indent()

        count = 0
        for source in sources:
            if source.name in dirs:
                dirs.remove(source.name)
            else:
                log.info("Skipped dependency: %s", source.name)
                continue

            source.update_files(force=force, fetch=fetch, clean=clean)
            source.create_link(self.root, force=force)
            count += 1

            common.show()

            config = load_config()
            if config:
                common.indent()
                count += config.install_dependencies(
                    depth=None if depth is None else max(0, depth - 1),
                    update=update and recurse,
                    recurse=recurse,
                    force=force,
                    fetch=fetch,
                    clean=clean,
                )
                common.dedent()

            shell.cd(self.location_path, _show=False)

        common.dedent()
        if dirs:
            log.error("No such dependency: %s", ' '.join(dirs))
            return 0

        return count

    def lock_dependencies(self, *names, obey_existing=True):
        """Lock down the immediate dependency versions."""
        shell.cd(self.location_path)
        common.show()
        common.indent()

        sources = self._get_sources(use_locked=obey_existing).copy()
        dirs = list(names) if names else [source.name for source in sources]

        count = 0
        for source in sources:
            if source.name not in dirs:
                log.info("Skipped dependency: %s", source.name)
                continue

            try:
                index = self.sources_locked.index(source)
            except ValueError:
                self.sources_locked.append(source.lock())
            else:
                self.sources_locked[index] = source.lock()
            count += 1

            common.show()

            shell.cd(self.location_path, _show=False)

        if count:
            yorm.save(self)

        return count

    def uninstall_dependencies(self):
        """Delete the dependency storage location."""
        shell.rm(self.location_path)
        common.show()

    def get_dependencies(self, depth=None, allow_dirty=True):
        """Yield the path, repository URL, and hash of each dependency."""
        if not os.path.exists(self.location_path):
            return

        shell.cd(self.location_path)
        common.show()
        common.indent()

        for source in self.sources:

            if depth == 0:
                log.info("Skipped dependency: %s", source.name)
                continue

            yield source.identify(allow_dirty=allow_dirty)
            common.show()

            config = load_config()
            if config:
                common.indent()
                yield from config.get_dependencies(
                    depth=None if depth is None else max(0, depth - 1),
                    allow_dirty=allow_dirty,
                )
                common.dedent()

            shell.cd(self.location_path, _show=False)

        common.dedent()

    def log(self, message="", *args):
        """Append a message to the log file."""
        with open(self.log_path, 'a') as outfile:
            outfile.write(message.format(*args) + '\n')

    def _get_sources(self, *, use_locked=None):
        """Merge source lists using the requested section as the base."""
        if use_locked is True:
            if self.sources_locked:
                return self.sources_locked
            else:
                log.info("No locked sources, defaulting to none...")
                return []

        sources = []
        if use_locked is False:
            sources = self.sources
        else:
            if self.sources_locked:
                log.info("Defaulting to locked sources...")
                sources = self.sources_locked
            else:
                log.info("No locked sources, using latest...")
                sources = self.sources

        extras = []
        for source in self.sources + self.sources_locked:
            if source not in sources:
                log.info("Source %r missing from selected section", source.name)
                extras.append(source)

        return sources + extras


def load_config(root=None):
    """Load the configuration for the current project."""
    if root is None:
        root = os.getcwd()

    for filename in os.listdir(root):
        if _valid_filename(filename):
            config = Config(root, filename)
            log.debug("Loaded config: %s", config.path)
            return config

    log.debug("No config found in: %s", root)
    return None


def _valid_filename(filename):
    name, ext = os.path.splitext(filename.lower())
    if name.startswith('.'):
        name = name[1:]
    return name in ['gitman', 'gdm'] and ext in ['.yml', '.yaml']<|MERGE_RESOLUTION|>--- conflicted
+++ resolved
@@ -60,7 +60,6 @@
 
     @property
     def location_path(self):
-<<<<<<< HEAD
         """Get the full path to the sources location."""
         return os.path.normpath(os.path.join(self.root, self.location))
 
@@ -68,10 +67,6 @@
     def location_path(self, value):
         """Set the full path to the sources location."""
         self._location_path = os.path.normpath(value)
-=======
-        """Get the full path to the dependency storage location."""
-        return os.path.join(self.root, self.location)
->>>>>>> 07595b81
 
     def get_path(self, name=None):
         """Get the full path to a dependency or internal file."""
