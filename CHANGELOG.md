<<<<<<< HEAD
# 1.6 (unreleased)
- Added basic group support. (@daniel-brosche)
- Added `git svn` support. (@daniel-brosche)
- Added `$GITMAN_CACHE_DISABLE` to disable repository mirrors. (@daniel-brosche)
- Added `--skip-changes` option to skip changed dependencies on install or update command (@daniel-brosche)
=======
# 1.6 (2019-01-26)

- Added `git svn` support. (@daniel-brosche)
- Added `$GITMAN_CACHE_DISABLE` to disable repository mirrors. (@daniel-brosche)
- Added `--skip-changes` option to skip changed dependencies on install or update command. (@daniel-brosche)
>>>>>>> 714f6c80
- **BREAKING**: Dropped support for Python 3.5.

# 1.5 (2018-09-08)

- Added `--keep-location` option on `uninstall`. (@DavidWatkins)
- Added feature to enable sparse checkouts. See the docs for further information. (@xenji)
- **BREAKING**: Removed confusing `--lock` option on `update` command in favor of just using the `lock` command.
- **BREAKING**: Renamed `--no-lock` to `--skip-lock` on `update` command.
- **BREAKING**: Renamed `--no-dirty` to `--fail-if-dirty` on `list` command.

# 1.4 (2017-03-21)

- Allow config files to exist in subdirectories of the main project.
- Added `$GITMAN_CACHE` to customize the repository cache location.

# 1.3 (2017-02-03)

- Added `init` command to generate sample config files.
- Added support for post-install scripts on dependencies.
- Updated config format to support `null` for links.

# 1.2 (2017-01-08)

- Added preliminary Windows support. (@StudioEtrange)

# 1.1 (2017-01-06)

- Added coloring to the command-line output.
- Fixed issue where `<dirty>` could be saved as a locked revision.

# 1.0.2 (2016-07-28)

- Moved documentation to http://gitman.readthedocs.io/.

# 1.0.1 (2016-05-31)

- Replaced calls to `git remote add origin` with `git remote set-url origin`.

# 1.0 (2016-05-22)

- Initial stable release.

# 0.11 (2016-05-10)

- Removed dependency on `sh` to support Cygwin/MinGW/etc. on Windows.
- Dropped Python 3.4 support for `subprocess` and `*args` improvements.
- **BREAKING**: Renamed config file key `dir` to `name`.

# 0.10 (2016-04-14)

- Added `show` command to display dependency and internal paths.

# 0.9 (2016-03-31)

- Added `edit` command to launch the config file.
- Depth now defaults to 5 to prevent infinite recursion.
- Fixed handling of source lists containing different dependencies.

# 0.8.3 (2016-03-14)

- Renamed to GitMan.

# 0.8.2 (2016-02-24)

- Updated to YORM v0.6.

# 0.8.1 (2016-01-21)

- Added an error message when attempting to lock invalid repositories.

# 0.8 (2016-01-13)

- Switched to using repository mirrors to speed up cloning.
- Disabled automatic fetching on install.
- Added `--fetch` option on `install` to always fetch.
- Now displaying `git status` output when there are changes.

# 0.7 (2015-12-22)

- Fixed `git remote rm` command. (@hdnivara)
- Now applying the `update` dependency filter to locking as well.
- Now only locking previous locked dependencies.
- Added `lock` command to manually save all dependency versions.
- Now requiring `--lock` option on `update` to explicitly lock dependencies.

# 0.6 (2015-11-13)

- Added the ability to filter the dependency list on `install` and `update`.
- Added `--depth` option to limit dependency traversal on `install`, `update`, and `list`.

# 0.5 (2015-10-20)

- Added Git plugin support via: `git deps`.
- Removed `--no-clean` option (now the default) on `install` and `update`.
- Added `--clean` option to delete ignored files on `install` and `update`.
- Switched to `install` rather than `update` of nested dependencies.
- Added `--all` option on `update` to update all nested dependencies.
- Disabled warnings when running `install` without locked sources.
- Added `--no-lock` option to disable version recording.

# 0.4.2 (2015-10-18)

- Fixed crash when running with some sources missing.

# 0.4.1 (2015-09-24)

- Switched to cloning for initial working tree creation.

# 0.4 (2015-09-18)

- Replaced `install` command with `update`.
- Updated `install` command to use locked dependency versions.
- Now sorting sources after a successful `update`.
- Now requiring `--force` to `uninstall` with uncommitted changes.
- Updated `list` command to show full shell commands.

# 0.3.1 (2015-09-09)

- Ensures files are not needlessly reloaded with newer versions of YORM.

# 0.3 (2015-06-26)

- Added `--no-clean` option to disable removing untracked files.
- Added support for `rev-parse` dates as the dependency `rev`.

# 0.2.5 (2015-06-15)

- Added `--quiet` option to hide warnings.

# 0.2.4 (2015-05-19)

- Now hiding YORM logging bellow warnings.

# 0.2.3 (2015-05-17)

- Upgraded to YORM v0.4.

# 0.2.2 (2015-05-04)

- Specified YORM < v0.4.

# 0.2.1 (2015-03-12)

- Added automatic remote branch tracking in dependencies.
- Now requiring `--force` when there are untracked files.

# 0.2 (2015-03-10)

- Added `list` command to display current URLs/SHAs.

# 0.1.4 (2014-02-27)

- Fixed an outdated index when checking for changes.

# 0.1.3 (2014-02-27)

- Fixed extra whitespace when logging shell output.

# 0.1.2 (2014-02-27)

- Added `--force` argument to:
    - overwrite uncommitted changes
    - create symbolic links in place of directories
- Added live shell command output with `-vv` argument.

# 0.1 (2014-02-24)

- Initial release.<|MERGE_RESOLUTION|>--- conflicted
+++ resolved
@@ -1,16 +1,12 @@
-<<<<<<< HEAD
-# 1.6 (unreleased)
+# 1.7 (unreleased)
+
 - Added basic group support. (@daniel-brosche)
-- Added `git svn` support. (@daniel-brosche)
-- Added `$GITMAN_CACHE_DISABLE` to disable repository mirrors. (@daniel-brosche)
-- Added `--skip-changes` option to skip changed dependencies on install or update command (@daniel-brosche)
-=======
+
 # 1.6 (2019-01-26)
 
 - Added `git svn` support. (@daniel-brosche)
 - Added `$GITMAN_CACHE_DISABLE` to disable repository mirrors. (@daniel-brosche)
 - Added `--skip-changes` option to skip changed dependencies on install or update command. (@daniel-brosche)
->>>>>>> 714f6c80
 - **BREAKING**: Dropped support for Python 3.5.
 
 # 1.5 (2018-09-08)
